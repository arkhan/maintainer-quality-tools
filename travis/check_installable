#!/usr/bin/env python

import sys
import os
module_path = sys.argv[1]

if module_path.endswith('_unported'):
    sys.exit(1)
for name in ['__openerp__.py', '__odoo__.py', '__terp__.py']:
    file_name = os.path.join(module_path, name)
    if os.path.isfile(file_name):
        with open(file_name) as fobj:
            metadata = eval(fobj.read())
<<<<<<< HEAD
        if metadata['installable']:
=======
        if metadata.get('installable'):
>>>>>>> e421e228
            sys.exit(0)
        else:
            sys.exit(1)
print "unable to find addon metadata for %s" % module_path
sys.exit(2)<|MERGE_RESOLUTION|>--- conflicted
+++ resolved
@@ -11,11 +11,7 @@
     if os.path.isfile(file_name):
         with open(file_name) as fobj:
             metadata = eval(fobj.read())
-<<<<<<< HEAD
-        if metadata['installable']:
-=======
         if metadata.get('installable'):
->>>>>>> e421e228
             sys.exit(0)
         else:
             sys.exit(1)
