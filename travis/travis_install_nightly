--- conflicted
+++ resolved
@@ -17,11 +17,7 @@
 sudo apt-get -q install expect-dev  # provides unbuffer utility
 sudo apt-get -q install python-lxml  # because pip installation is slooow
 
-<<<<<<< HEAD
 pip install -q QUnitSuite flake8 coveralls pylint
-pip install -q -r $(dirname ${BASH_SOURCE[0]})/requirements.txt
-=======
-pip install -q QUnitSuite flake8 coveralls
 pip install -q -r $(dirname ${BASH_SOURCE[0]})/requirements.txt
 
 # Use reference .coveragerc
@@ -37,5 +33,4 @@
 #     |___ <DependencyRepo2>/
 #     |...
 echo "Content of ${HOME}:"
-ls -l ${HOME}
->>>>>>> 93177ce5
+ls -l ${HOME}