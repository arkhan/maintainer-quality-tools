# WARNING:
# Do not use this file as a template for you repository TravisCI configuration
# Instead use the files under the "/sample_files" directory for that purpose.
language: python
sudo: false
cache:
  apt: true
  directories:
    - $HOME/.cache/pip

python:
  - "2.7"

addons:
  apt:
    packages:
      - expect-dev  # provides unbuffer utility
      - python-lxml  # because pip installation is slow

virtualenv:
  system_site_packages: true

env:

  global:
  - VERSION="9.0" TESTS="1" LINT_CHECK="0"

  matrix:
  - INSTANCE_ALIVE="1" INCLUDE="broken_module" SERVER_EXPECTED_ERRORS="2"  # test errors are detected
  - EXCLUDE="broken_module,broken_lint,broken_no_access_rule" OPTIONS="--log-level=debug" INSTALL_OPTIONS="--log-level=info" RUN_COMMAND_MQT_CREATE_FOLDER='mkdir /tmp/tests'
  - INCLUDE="test_module,second_module" UNIT_TEST="1"
  - VERSION="7.0" INCLUDE="test_module,second_module" ODOO_REPO="OCA/OCB"  # ODOO_REPO usage example
  - VERSION="6.1" INCLUDE="test_module,second_module"
  - LINT_CHECK="1" TESTS="0" PYLINT_EXPECTED_ERRORS="15" TRAVIS_PULL_REQUEST="false" # Use main pylint config file
<<<<<<< HEAD
  - VERSION=master EXCLUDE="broken_no_access_rule" LINT_CHECK="1" TESTS="0" PYLINT_EXPECTED_ERRORS="15" TRAVIS_PULL_REQUEST="true"  # Use PR pylint config file
  - VERSION="7.0" LINT_CHECK="1" TESTS="0" PYLINT_EXPECTED_ERRORS="15" TRAVIS_PULL_REQUEST="true"  # To check pylint_conf of PR's with old api
=======
  - VERSION=master LINT_CHECK="1" TESTS="0" PYLINT_EXPECTED_ERRORS="16" TRAVIS_PULL_REQUEST="true"  # Use PR pylint config file
  - VERSION="7.0" LINT_CHECK="1" TESTS="0" PYLINT_EXPECTED_ERRORS="16" TRAVIS_PULL_REQUEST="true"  # To check pylint_conf of PR's with old api
>>>>>>> 8a976424
  - VERSION="" LINT_CHECK="1" TESTS="0" PYLINT_EXPECTED_ERRORS="15" TRAVIS_PULL_REQUEST="false"  # To check VERSION empty or unset case.
  - INCLUDE="broken_no_access_rule" SERVER_EXPECTED_ERRORS="1"  # test errors are detected

install:
  - cp -r ../maintainer-quality-tools/ $HOME
  - cp -r tests/test_repo/* ./
  - export PATH=$HOME/maintainer-quality-tools/travis:$PATH
  - travis_install_nightly 8.0 # only used if VERSION not set in env
  - pip install coveralls  # Force install coveralls in all cases of MQT for self_test script.
  - git --git-dir=${TRAVIS_BUILD_DIR}/.git add --all  # All modules moved are modules changed to test PR changes

script:
  - coverage run --append ./travis/travis_run_tests 8.0  # only used if VERSION not set in env
  - coverage run --append ./travis/self_tests

after_success:
  - TESTS="1" LINT_CHECK="0" travis_after_tests_success<|MERGE_RESOLUTION|>--- conflicted
+++ resolved
@@ -32,13 +32,8 @@
   - VERSION="7.0" INCLUDE="test_module,second_module" ODOO_REPO="OCA/OCB"  # ODOO_REPO usage example
   - VERSION="6.1" INCLUDE="test_module,second_module"
   - LINT_CHECK="1" TESTS="0" PYLINT_EXPECTED_ERRORS="15" TRAVIS_PULL_REQUEST="false" # Use main pylint config file
-<<<<<<< HEAD
-  - VERSION=master EXCLUDE="broken_no_access_rule" LINT_CHECK="1" TESTS="0" PYLINT_EXPECTED_ERRORS="15" TRAVIS_PULL_REQUEST="true"  # Use PR pylint config file
-  - VERSION="7.0" LINT_CHECK="1" TESTS="0" PYLINT_EXPECTED_ERRORS="15" TRAVIS_PULL_REQUEST="true"  # To check pylint_conf of PR's with old api
-=======
-  - VERSION=master LINT_CHECK="1" TESTS="0" PYLINT_EXPECTED_ERRORS="16" TRAVIS_PULL_REQUEST="true"  # Use PR pylint config file
+  - VERSION=master EXCLUDE="broken_no_access_rule" LINT_CHECK="1" TESTS="0" PYLINT_EXPECTED_ERRORS="16" TRAVIS_PULL_REQUEST="true"  # Use PR pylint config file
   - VERSION="7.0" LINT_CHECK="1" TESTS="0" PYLINT_EXPECTED_ERRORS="16" TRAVIS_PULL_REQUEST="true"  # To check pylint_conf of PR's with old api
->>>>>>> 8a976424
   - VERSION="" LINT_CHECK="1" TESTS="0" PYLINT_EXPECTED_ERRORS="15" TRAVIS_PULL_REQUEST="false"  # To check VERSION empty or unset case.
   - INCLUDE="broken_no_access_rule" SERVER_EXPECTED_ERRORS="1"  # test errors are detected
 
