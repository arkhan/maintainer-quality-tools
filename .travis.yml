--- conflicted
+++ resolved
@@ -28,11 +28,6 @@
   - travis_install_nightly 8.0 # only used if VERSION not set in env
 
 script:
-<<<<<<< HEAD
-  - travis_run_flake8
-  - travis_run_pylint
-=======
->>>>>>> 93177ce5
   - travis_run_tests 8.0 #only used if VERSION not set in env
 
 #after_success:
